--- conflicted
+++ resolved
@@ -23,13 +23,8 @@
 	if err := sc.SinkType.validate(); err != nil {
 		return fmt.Errorf("%s: %w", op, err)
 	}
-<<<<<<< HEAD
 	if err := sc.Format.Validate(); err != nil {
-		return errors.Wrap(err, op)
-=======
-	if err := sc.Format.validate(); err != nil {
 		return fmt.Errorf("%s: %w", op, err)
->>>>>>> 8642274a
 	}
 	if sc.SinkType == FileSink && sc.FileName == "" {
 		return fmt.Errorf("%s: missing sink file name: %w", op, ErrInvalidParameter)
