package vault

import (
	"github.com/hashicorp/boundary/internal/credential"
	"github.com/hashicorp/boundary/internal/credential/vault/store"
	"github.com/hashicorp/boundary/internal/oplog"
	"google.golang.org/protobuf/proto"
)

// A Method represents an HTTP method used for communicating with Vault.
type Method string

// HTTP methods use for communicating with Vault.
const (
	MethodGet  Method = "GET"
	MethodPost Method = "POST"
)

// A CredentialLibrary contains a Vault path and is owned by a credential
// store.
type CredentialLibrary struct {
	*store.CredentialLibrary
	tableName string `gorm:"-"`
}

// NewCredentialLibrary creates a new in memory CredentialLibrary
// for a Vault backend at vaultPath assigned to storeId.
// Name, description, method, and request body are the only valid options.
// All other options are ignored.
func NewCredentialLibrary(storeId string, vaultPath string, opt ...Option) (*CredentialLibrary, error) {
	const op = "vault.NewCredentialLibrary"
	opts := getOpts(opt...)
<<<<<<< HEAD
	if len(opts.withRequestBody) > 0 && opts.withMethod != MethodPost {
		return nil, errors.New(errors.InvalidParameter, op, "a request body is only allowed with an HTTP POST method")
	}
=======
>>>>>>> 95295b3c

	l := &CredentialLibrary{
		CredentialLibrary: &store.CredentialLibrary{
			StoreId:         storeId,
			Name:            opts.withName,
			Description:     opts.withDescription,
			VaultPath:       vaultPath,
			HttpRequestBody: opts.withRequestBody,
			HttpMethod:      string(opts.withMethod),
		},
	}

	return l, nil
}

func allocCredentialLibrary() *CredentialLibrary {
	return &CredentialLibrary{
		CredentialLibrary: &store.CredentialLibrary{},
	}
}

func (l *CredentialLibrary) clone() *CredentialLibrary {
	cp := proto.Clone(l.CredentialLibrary)
	return &CredentialLibrary{
		CredentialLibrary: cp.(*store.CredentialLibrary),
	}
}

// TableName returns the table name.
func (l *CredentialLibrary) TableName() string {
	if l.tableName != "" {
		return l.tableName
	}
	return "credential_vault_library"
}

// SetTableName sets the table name.
func (l *CredentialLibrary) SetTableName(n string) {
	l.tableName = n
}

func (l *CredentialLibrary) oplog(op oplog.OpType) oplog.Metadata {
	metadata := oplog.Metadata{
		"resource-public-id": []string{l.PublicId},
		"resource-type":      []string{"credential-vault-library"},
		"op-type":            []string{op.String()},
	}
	if l.StoreId != "" {
		metadata["store-id"] = []string{l.StoreId}
	}
	return metadata
}

var _ credential.Library = (*CredentialLibrary)(nil)<|MERGE_RESOLUTION|>--- conflicted
+++ resolved
@@ -30,12 +30,6 @@
 func NewCredentialLibrary(storeId string, vaultPath string, opt ...Option) (*CredentialLibrary, error) {
 	const op = "vault.NewCredentialLibrary"
 	opts := getOpts(opt...)
-<<<<<<< HEAD
-	if len(opts.withRequestBody) > 0 && opts.withMethod != MethodPost {
-		return nil, errors.New(errors.InvalidParameter, op, "a request body is only allowed with an HTTP POST method")
-	}
-=======
->>>>>>> 95295b3c
 
 	l := &CredentialLibrary{
 		CredentialLibrary: &store.CredentialLibrary{
