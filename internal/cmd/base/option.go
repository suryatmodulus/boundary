--- conflicted
+++ resolved
@@ -14,18 +14,6 @@
 
 // Options - how Options are represented.
 type Options struct {
-<<<<<<< HEAD
-	withNoTokenScope              bool
-	withNoTokenValue              bool
-	withSkipDatabaseDestruction   bool
-	withSkipAuthMethodCreation    bool
-	withSkipScopesCreation        bool
-	withSkipHostResourcesCreation bool
-	withSkipTargetCreation        bool
-	withContainerImage            string
-	withDialect                   string
-	withAttributeFieldPrefix      string
-=======
 	withNoTokenScope               bool
 	withNoTokenValue               bool
 	withSkipDatabaseDestruction    bool
@@ -36,7 +24,7 @@
 	withSkipTargetCreation         bool
 	withContainerImage             string
 	withDialect                    string
->>>>>>> 6ba0a7d0
+	withAttributeFieldPrefix       string
 }
 
 func getDefaultOptions() Options {
